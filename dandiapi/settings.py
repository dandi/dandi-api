--- conflicted
+++ resolved
@@ -62,11 +62,6 @@
     pass
 
 
-<<<<<<< HEAD
-class HerokuProductionConfiguration(DandiConfig, SentryConfig, HerokuProductionBaseConfiguration):
+class HerokuProductionConfiguration(DandiMixin, HerokuProductionBaseConfiguration):
     # All login attempts in production should go straight to GitHub
-    LOGIN_URL = '/accounts/github/login/'
-=======
-class HerokuProductionConfiguration(DandiMixin, HerokuProductionBaseConfiguration):
-    pass
->>>>>>> 84d95748
+    LOGIN_URL = '/accounts/github/login/'