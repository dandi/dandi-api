--- conflicted
+++ resolved
@@ -10,14 +10,11 @@
     AssetViewSet,
     DandisetViewSet,
     VersionViewSet,
-<<<<<<< HEAD
     draft_lock_view,
     draft_publish_view,
     draft_unlock_view,
     draft_view,
-=======
     search_view,
->>>>>>> 9268be59
     stats_view,
 )
 
